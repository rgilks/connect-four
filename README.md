# Connect Four

[![CI/CD](https://github.com/rgilks/connect-four/actions/workflows/deploy.yml/badge.svg)](https://github.com/rgilks/connect-four/actions/workflows/deploy.yml)

<div align="center">
 <img src="/docs/screenshot.png" alt="Connect Four Screenshot" width="415" />
  <br />
  <a href='https://ko-fi.com/N4N31DPNUS' target='_blank'><img height='36' style='border:0px;height:36px;' src='https://storage.ko-fi.com/cdn/kofi2.png?v=6' border='0' alt='Buy Me a Coffee at ko-fi.com' /></a>
  <hr />
</div>

## ✅ **CONVERSION COMPLETE - FULLY FUNCTIONAL** ✅

**A modern web implementation of the classic Connect Four game with AI opponents, offline support, and beautiful animations.**

### ✅ **Conversion Status - COMPLETE**

- ✅ **Frontend UI**: Updated to Connect Four terminology and interface
- ✅ **User-facing text**: All references updated for Connect Four
- ✅ **Documentation**: Updated to reflect Connect Four game
- ✅ **Core game logic**: Implemented Connect Four (6x7 board, column-based dropping)
- ✅ **AI system**: Converted to minimax algorithm (perfect for deterministic Connect Four)
- ✅ **Game mechanics**: Column-based dropping with proper win detection
- ✅ **Rust AI core**: Fully converted with genetic algorithm training
- ✅ **Tests**: All backend tests passing

### 🎯 **Key Features Implemented**

#### **Connect Four Game Logic:**

- 6x7 board with column-based piece dropping
- Win detection for 4-in-a-row (horizontal, vertical, diagonal)
- Draw detection when board is full
- Proper turn management

#### **AI System:**

- Minimax algorithm with alpha-beta pruning
- Genetic algorithm for parameter optimization
- Multiple AI difficulty levels
- Transposition table for performance
- Heuristic evaluation functions

#### **Training & Evolution:**

- Genetic algorithm training for AI parameters
- Performance evaluation and comparison
- Automated testing and benchmarking
- Parameter optimization for different strategies

---

A modern web implementation of the classic Connect Four game with AI opponents, offline support, and beautiful animations. Built with Next.js, TypeScript, Rust, and WebAssembly.

## 🎮 Play Now

**[Play Online](https://connect-4.tre.systems/)** - Works in any modern browser, no installation required.

## ✨ Features

- **AI Opponent**: Play against a depth-5 minimax AI with 83.1% win rate (evolved genetic parameters)
- **Browser-Native**: All AI runs locally via WebAssembly
- **Offline Support**: PWA with full offline gameplay
- **Modern UI**: Responsive design with animations and sound effects
- **Advanced AI**: Genetic algorithm optimized evaluation functions for superior performance
<<<<<<< HEAD
=======
- **User-Friendly Error Handling**: Graceful error modals instead of browser alerts for better UX
>>>>>>> 5213af30

## 📚 Documentation

- **[docs/README.md](./docs/README.md)** – Documentation index and quick reference
- **[DEVELOPMENT.md](./docs/DEVELOPMENT.md)** – Complete development guide, testing, troubleshooting
- **[AI-SYSTEM.md](./docs/AI-SYSTEM.md)** – AI architecture, training, performance analysis
- **[DEPLOYMENT.md](./docs/DEPLOYMENT.md)** – Cloudflare deployment, monitoring, troubleshooting
- **[GAME-GUIDE.md](./docs/GAME-GUIDE.md)** – Game rules, strategy, AI opponents
- **[ARCHITECTURE.md](./docs/ARCHITECTURE.md)** – System design, data flow, infrastructure
- **[TODO.md](./docs/TODO.md)** – Current tasks and future plans

## 🚀 Quick Start

### Prerequisites

- **Node.js 20+** ([Download](https://nodejs.org/)) - Required for Next.js 15
- **Rust & Cargo** ([Install](https://www.rust-lang.org/tools/install)) - For WebAssembly compilation
- **wasm-pack**: `cargo install wasm-pack --version 0.13.1 --locked` - For WASM builds

**Note**: This project was developed on an M1 Mac. While it should work on other platforms, some optimizations (especially for AI training) are specifically tuned for Apple Silicon.

### Development Setup

```bash
git clone https://github.com/rgilks/connect-four.git
cd connect-four
npm install
npm run db:setup
npm run build:wasm-assets
npm run dev
```

The game will open at http://localhost:3000

### First Run Notes

- The first run may take longer as it builds WebAssembly assets
- If you encounter WASM build issues, run: `npm run build:wasm-assets`

## 🚀 Deployment

### Cloudflare Deployment

Your Connect Four application is configured for deployment on Cloudflare Workers with D1 Database.

#### Quick Deploy

```bash
# One-command deployment
npm run deploy

# Or use the script directly
./scripts/deploy.sh
```

#### Manual Deployment

```bash
# Build for Cloudflare
npm run build:cf

# Run database migrations
npm run db:migrate

# Deploy to Cloudflare
wrangler deploy
```

#### Useful Commands

```bash
# View deployment logs
npm run logs

# Database shell
npm run db:shell

# Check deployment status
wrangler status
```

For complete deployment documentation, see **[DEPLOYMENT.md](./docs/DEPLOYMENT.md)**.

### Common Setup Issues

- **WASM Build Failures**: Ensure wasm-pack version 0.12.1 is installed
- **Database Issues**: Run `npm run db:setup` to set up local SQLite
- **Dependency Issues**: Try `npm run nuke` to reset the environment

See [DEVELOPMENT.md](./docs/DEVELOPMENT.md) for detailed solutions.

## 🤖 AI System

**✅ Current State**: The game now uses the sophisticated Rust/WASM AI system with fallback to JavaScript AI.

### Primary AI (WASM)

- **Algorithm**: Minimax with alpha-beta pruning, transposition tables
- **Strategy**: Advanced search with genetic parameters, evolved evaluation
- **Performance**: ~17ms per move, competitive play

### Fallback AI (JavaScript)

- **Algorithm**: Basic heuristic with win/block detection
- **Strategy**: Look for wins, block opponent wins, prefer center columns
- **Performance**: ~1ms per move, basic play

### Integration Status

The WASM AI system has been successfully integrated. See [AI-SYSTEM.md](./docs/AI-SYSTEM.md) for detailed documentation.

See [AI-SYSTEM.md](./docs/AI-SYSTEM.md) for detailed system documentation.

## 🧠 AI Development

Train and improve the Connect Four AI with genetic algorithms:

```bash
# Run genetic algorithm training
cd worker/rust_ai_core
cargo run --bin train train 50 100 0.1 0.2 0.7 10

# Evaluate AI performance
cargo run --bin train evaluate 100

# Run AI comparison tests
cargo test test_ai_matrix -- --nocapture
```

**Note**: The genetic algorithm training optimizes AI parameters for Connect Four strategy.

## 🧪 Testing

The project includes comprehensive testing:

```bash
npm run check
npm run test
npm run test:e2e
```

See [DEVELOPMENT.md](./docs/DEVELOPMENT.md) for detailed testing information.

## 📋 Available Scripts

The project includes a comprehensive set of npm scripts for development, testing, and deployment. For a complete reference with detailed explanations, see **[DEVELOPMENT.md](./docs/DEVELOPMENT.md)**.

### 🚀 Quick Start Commands

```bash
npm run dev
npm run build
npm run check
npm run nuke
```

### 🧠 AI Development Commands

```bash
npm run test:ai-quick
npm run test:ai
```

### 🏗️ Build Commands

```bash
npm run build:wasm-assets
npm run build:cf
npm run generate:sw
```

### 🗄️ Database Commands

```bash
npm run db:setup
npm run migrate:local
npm run migrate:d1
```

### 🧪 Testing Commands

```bash
npm run test
npm run test:e2e
npm run test:coverage
```

See **[DEVELOPMENT.md](./docs/DEVELOPMENT.md)** for the complete list with detailed explanations and usage examples.

## 🏗️ Architecture

The project is a pure client-side implementation for optimal performance and offline capability. See [ARCHITECTURE.md](./docs/ARCHITECTURE.md) for detailed system design.

### Key Components

- **Frontend**: Next.js with React, TypeScript, Tailwind CSS
- **AI Engine**: Rust compiled to WebAssembly
- **Database**: Cloudflare D1 (production), SQLite (development)
- **Deployment**: Cloudflare Pages with GitHub Actions

## 📚 Documentation

### Core Documentation

- **[DEVELOPMENT.md](./docs/DEVELOPMENT.md)** – Complete development guide
- **[AI-SYSTEM.md](./docs/AI-SYSTEM.md)** – AI architecture and training
- **[DEPLOYMENT.md](./docs/DEPLOYMENT.md)** – Cloudflare deployment guide
- **[GAME-GUIDE.md](./docs/GAME-GUIDE.md)** – Game rules and strategy

### Reference Documentation

- **[ARCHITECTURE.md](./docs/ARCHITECTURE.md)** – System design and infrastructure
- **[TODO.md](./docs/TODO.md)** – Current tasks and roadmap

## 🔧 Troubleshooting

### Common Issues

- **WASM Build Failures**: Run `npm run build:wasm-assets`
- **Database Issues**: Run `npm run db:setup`
- **Dependency Issues**: Try `npm run nuke`
- **Deployment**: Pin exact dependency versions for Cloudflare compatibility

See [DEVELOPMENT.md](./docs/DEVELOPMENT.md) for detailed solutions.

## 📄 License

MIT License - see [LICENSE](LICENSE) file for details.

## 🤝 Contributing

Contributions are welcome! Please read the documentation and ensure all tests pass before submitting a pull request.

## 🙏 Acknowledgments

- **Connect Four Community** - For strategy and analysis resources
- **Rust Community** - Excellent WebAssembly tooling and ecosystem

### Current Results (July 2025)

**Evolved Parameters Performance:**

- **Significant improvement** over default parameters
- **Evolution time:** ~42 minutes
- **Validation confirmed:** 1000-game test confirms improvement
- **Implementation:** Parameters are now actively used in the evaluation function

For detailed performance metrics, see [AI-MATRIX-RESULTS.md](./AI-MATRIX-RESULTS.md).

**Key Parameter Changes:**

- `win_score`: 10000 → 8354 (-1646)
- `position_weight`: 15 → 30 (+15)
- `safety_bonus`: 25 → -13 (-38)
- `advancement_bonus`: 5 → 11 (+6)
- `center_column_bonus`: 2 → 4 (+2)

The evolved parameters significantly outperform the defaults and are now actively used in production AI evaluation.<|MERGE_RESOLUTION|>--- conflicted
+++ resolved
@@ -63,10 +63,7 @@
 - **Offline Support**: PWA with full offline gameplay
 - **Modern UI**: Responsive design with animations and sound effects
 - **Advanced AI**: Genetic algorithm optimized evaluation functions for superior performance
-<<<<<<< HEAD
-=======
 - **User-Friendly Error Handling**: Graceful error modals instead of browser alerts for better UX
->>>>>>> 5213af30
 
 ## 📚 Documentation
 
